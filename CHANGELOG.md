--- conflicted
+++ resolved
@@ -1,8 +1,5 @@
-<<<<<<< HEAD
-[1.0.4] - Twitter posts are private, so added default twitter image for the same.
-=======
+[1.0.5] - Twitter posts are private, so added default twitter image for the same.
 [1.0.4] - Adjustment of UI.
->>>>>>> 6f274a38
 [1.0.3] - Added the list of apps that are already using this package.
 [1.0.2] - Images added to readme file.
 [1.0.1] - Package is linked to the git repo & homepage url is updated.
